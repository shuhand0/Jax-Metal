--- conflicted
+++ resolved
@@ -51,7 +51,6 @@
   fan_out = shape[out_axis] * receptive_field_size
   return fan_in, fan_out
 
-<<<<<<< HEAD
 def _complex_uniform(key, shape, dtype):
   """
   Sample uniform random values within a disk on the complex plane,
@@ -75,7 +74,7 @@
   theta = 2 * jnp.pi * random.uniform(key_theta, shape, dtype)
   return r * jnp.exp(1j * theta)
 
-def variance_scaling(scale, mode, distribution, in_axis=-2, out_axis=-1, dtype=jnp.float32):
+def variance_scaling(scale, mode, distribution, in_axis=-2, out_axis=-1, dtype=jnp.float_):
   """
   Initializer capable of adapting its scale to the shape of the weights tensor.
 
@@ -105,9 +104,6 @@
     dtype: the dtype of the weights.
   """
 
-=======
-def variance_scaling(scale, mode, distribution, in_axis=-2, out_axis=-1, dtype=jnp.float_):
->>>>>>> d349086c
   def init(key, shape, dtype=dtype):
     dtype = dtypes.canonicalize_dtype(dtype)
     shape = core.as_named_shape(shape)
